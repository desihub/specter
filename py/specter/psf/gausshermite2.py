#!/usr/bin/env python
"""
GaussHermitePSF - PSF modeled with 2D Gauss-Hermite polynomials as generated
by the specex package at https://github.com/julienguy/specex

Stephen Bailey
December 2013

TODO: GaussHermitePSF (no 2) was copied and pasted from this and then
      modified.  Can they be refactored to share code?
"""

from __future__ import absolute_import, division, print_function, unicode_literals

import sys
import os
import numpy as np
from scipy import special as sp

from astropy.io import fits
from specter.psf import PSF
from specter.util import TraceSet, outer

class GaussHermite2PSF(PSF):
    """
    Model PSF with two central Gauss-Hermite cores with different sigmas
    plus power law wings.
    """
    def __init__(self, filename):
        """
        Initialize GaussHermitePSF from input file
        """        
        #- Check that this file is a current generation Gauss Hermite PSF
        fx = fits.open(filename, memmap=False)
        self._polyparams = hdr = fx[1].header
        if 'PSFTYPE' not in hdr:
            raise ValueError('Missing PSFTYPE keyword')
            
        if hdr['PSFTYPE'] != 'GAUSS-HERMITE2':
            raise ValueError('PSFTYPE {} is not GAUSS-HERMITE'.format(hdr['PSFTYPE']))
            
        if 'PSFVER' not in hdr:
            raise ValueError("PSFVER missing; this version not supported")
            
        if hdr['PSFVER'] < '1':
            raise ValueError("Only GAUSS-HERMITE versions 1.0 and greater are supported")
            
        #- Calculate number of spectra from FIBERMIN and FIBERMAX (inclusive)
        self.nspec = hdr['FIBERMAX'] - hdr['FIBERMIN'] + 1
        
        #- Other necessary keywords
        self.npix_x = hdr['NPIX_X']
        self.npix_y = hdr['NPIX_Y']

        #- PSF model error
        if 'PSFERR' in hdr:
            self.psferr = hdr['PSFERR']
        else:
            self.psferr = 0.01

        #- Load the parameters into self.coeff dictionary keyed by PARAM
        #- with values as TraceSets for evaluating the Legendre coefficients
        data = fx[1].data
        self.coeff = dict()
        for p in data:
            domain = (p['WAVEMIN'], p['WAVEMAX'])
            for p in data:
                name = p['PARAM'].strip()
                self.coeff[name] = TraceSet(p['COEFF'], domain=domain)
        
        #- Pull out x and y as special tracesets
        self._x = self.coeff['X']
        self._y = self.coeff['Y']

        #- Create inverse y -> wavelength mapping
        self._w = self._y.invert()

        #- Cache min/max wavelength per fiber at pixel edges
        self._wmin_spec = self.wavelength(None, -0.5)
        self._wmax_spec = self.wavelength(None, self.npix_y-0.5)
        self._wmin = np.min(self._wmin_spec)
        self._wmin_all = np.max(self._wmin_spec)
        self._wmax = np.max(self._wmax_spec)
        self._wmax_all = np.min(self._wmax_spec)
<<<<<<< HEAD
                
=======

>>>>>>> 5b904c9f
        #- Filled only if needed
        self._xsigma = None
        self._ysigma = None

        #- Cache hermitenorm polynomials so we don't have to create them
        #- every time xypix is called
        self._hermitenorm = list()
        maxdeg = max(hdr['GHDEGX'], hdr['GHDEGY'], hdr['GHDEGX2'], hdr['GHDEGY2'])
        for i in range(maxdeg+1):
            self._hermitenorm.append( sp.hermitenorm(i) )

        fx.close()

    def _pgh(self, x, m=0, xc=0.0, sigma=1.0):
        """
        Pixel-integrated (probabilist) Gauss-Hermite function.

        Arguments:
          x: pixel-center baseline array
          m: order of Hermite polynomial multiplying Gaussian core
          xc: sub-pixel position of Gaussian centroid relative to x baseline
          sigma: sigma parameter of Gaussian core in units of pixels

        Uses the relationship
        Integral{ H_k(x) exp(-0.5 x^2) dx} = -H_{k-1}(x) exp(-0.5 x^2) + const

        Written: Adam S. Bolton, U. of Utah, fall 2010
        Adapted for efficiency by S. Bailey while dropping generality
        """

        #- Evaluate H[m-1] at half-pixel offsets above and below x
        dx = x-xc-0.5
        u = np.concatenate( (dx, dx[-1:]+0.5) ) / sigma
        
        if m > 0:
            y = -self._hermitenorm[m-1](u) * np.exp(-0.5 * u**2) / np.sqrt(2. * np.pi)
            return (y[1:] - y[0:-1])
        else:            
            y = sp.erf(u/np.sqrt(2.))
            return 0.5 * (y[1:] - y[0:-1])

        
    def _xypix(self, ispec, wavelength, ispec_cache=None, iwave_cache=None, legval_dict=None):

        # x, y = self.xy(ispec, wavelength)
        x = self.coeff['X'].eval(ispec, wavelength)
        y = self.coeff['Y'].eval(ispec, wavelength)
        
        #- CCD pixel ranges
        hsizex = self._polyparams['HSIZEX']
        hsizey = self._polyparams['HSIZEY']
        xccd = np.arange(int(x-hsizex), int(x+hsizex))
        yccd = np.arange(int(y-hsizey), int(y+hsizey))
        dx = xccd - x
        dy = yccd - y
        nx = len(dx)
        ny = len(dy)
        
        #- Extract GH degree and sigma coefficients for convenience
        degx1 = self._polyparams['GHDEGX']
        degy1 = self._polyparams['GHDEGY']
        degx2 = self._polyparams['GHDEGX2']
        degy2 = self._polyparams['GHDEGY2']
        sigx1 = self.coeff['GHSIGX'].eval(ispec, wavelength)
        sigx2 = self.coeff['GHSIGX2'].eval(ispec, wavelength)
        sigy1 = self.coeff['GHSIGY'].eval(ispec, wavelength)
        sigy2 = self.coeff['GHSIGY2'].eval(ispec, wavelength)        
        
        #- Background tail image
        tailxsca = self.coeff['TAILXSCA'].eval(ispec, wavelength)
        tailysca = self.coeff['TAILYSCA'].eval(ispec, wavelength)
        tailamp = self.coeff['TAILAMP'].eval(ispec, wavelength)
        tailcore = self.coeff['TAILCORE'].eval(ispec, wavelength)
        tailinde = self.coeff['TAILINDE'].eval(ispec, wavelength)
        
        #- Make tail image
        # img = np.zeros((len(yccd), len(xccd)))
        # for i, dyy in enumerate(dy):
        #     for j, dxx in enumerate(dx):
        #         r2 = (dxx*tailxsca)**2 + (dyy*tailysca)**2
        #         img[i,j] = tailamp * r2 / (tailcore**2 + r2)**(1+tailinde/2.0)

        #- Make tail image (faster, less readable version)
        #- r2 = normalized distance from center of each pixel to PSF center
        r2 = np.tile((dx*tailxsca)**2, ny).reshape(ny, nx) + \
             np.repeat((dy*tailysca)**2, nx).reshape(ny, nx)
        tails = tailamp*r2 / (tailcore**2 + r2)**(1+tailinde/2.0)
        
        #- Create 1D GaussHermite functions in x and y
        xfunc1 = [self._pgh(xccd, i, x, sigma=sigx1) for i in range(degx1+1)]
        yfunc1 = [self._pgh(yccd, i, y, sigma=sigy1) for i in range(degy1+1)]        
        
        #- Create core PSF image
        core1 = np.zeros((ny, nx))
        spot1 = np.empty_like(core1)
        for i in range(degx1+1):
            for j in range(degy1+1):
                c1 = self.coeff['GH-{}-{}'.format(i,j)].eval(ispec, wavelength)
                outer(yfunc1[j], xfunc1[i], out=spot1)
                core1 += c1 * spot1
        
        #- Zero out elements in the core beyond 3 sigma
        ghnsig = self.coeff['GHNSIG'].eval(ispec, wavelength)
        r2 = np.tile((dx/sigx1)**2, ny).reshape(ny, nx) + \
             np.repeat((dy/sigy1)**2, nx).reshape(ny, nx)
        
        core1 *= (r2<ghnsig**2)
        
        #- Add second wider core Gauss-Hermite term        
        xfunc2 = [self._pgh(xccd, i, x, sigma=sigx2) for i in range(degx2+1)]
        yfunc2 = [self._pgh(yccd, i, y, sigma=sigy2) for i in range(degy2+1)]
        core2 = np.zeros((ny, nx))
        spot2 = np.empty_like(core2)
        for i in range(degx2+1):
            for j in range(degy2+1):
                outer(yfunc2[j], xfunc2[i], out=spot2)
                c2 = self.coeff['GH2-{}-{}'.format(i,j)].eval(ispec, wavelength)
                core2 += c2 * spot2

        #- Clip negative values and normalize to 1.0
        img = core1 + core2 + tails
        img = img.clip(0.0)
        img /= np.sum(img)

        xslice = slice(xccd[0], xccd[-1]+1)
        yslice = slice(yccd[0], yccd[-1]+1)
        return xslice, yslice, img
        # return xslice, yslice, (core1, core2, tails)
       
    def cache_params(self, spec_range, wavelengths):
        """
        this is implemented in specter.psf.gausshermite, everywhere else just an empty function
        """
        pass
<|MERGE_RESOLUTION|>--- conflicted
+++ resolved
@@ -82,11 +82,7 @@
         self._wmin_all = np.max(self._wmin_spec)
         self._wmax = np.max(self._wmax_spec)
         self._wmax_all = np.min(self._wmax_spec)
-<<<<<<< HEAD
-                
-=======
-
->>>>>>> 5b904c9f
+
         #- Filled only if needed
         self._xsigma = None
         self._ysigma = None
