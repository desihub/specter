#!/usr/bin/env python

"""
Base class for 2D PSFs

Provides PSF base class which defines the interface for other code
using PSFs.  Subclasses implement specific models of the PSF and
override/extend the __init__ and xypix(ispec, wavelength) methods,
while allowing interchangeable use of different PSF models through
the interface defined in this base class.

Stephen Bailey, Fall 2012
"""

from __future__ import absolute_import, division, print_function, unicode_literals

import sys
import numbers
import numpy as np
from numpy.polynomial.legendre import Legendre, legval, legfit
import scipy.optimize
import scipy.sparse
from specter.util import legval_numba
from specter.util import gausspix, TraceSet, CacheDict
from astropy.io import fits

class PSF(object):
    """
    Base class for 2D PSFs
    
    Subclasses need to extend __init__ to load format-specific items
    from the input fits file and implement _xypix(ispec, wavelength)
    to return xslice, yslice, pixels[y,x] for the PSF evaluated at
    spectrum ispec at the given wavelength.  All interactions with PSF
    classes should be via the methods defined here, allowing
    interchangeable use of different PSF models.
    """
    def __init__(self, filename):
        """
        Load PSF parameters from a file
        
        Loads x, y, wavelength information for spectral traces and fills:
            self.npix_x   #- number of columns in the target image
            self.npix_y   #- number of rows in the target image
            self.nspec    #- number of spectra (fibers)
            self.nwave    #- number of wavelength samples per spectrum

        Subclasses of this class define the xypix(ispec, wavelength) method
        to access the projection of this PSF into pixels.
        """
        
        #- Load basic dimensions
        hdr = fits.getheader(filename)
        self.npix_x = hdr['NPIX_X']
        self.npix_y = hdr['NPIX_Y']
        self.nspec  = hdr['NSPEC']
        
        #- PSF model error
        if 'PSFERR' in hdr:
            self.psferr = hdr['PSFERR']
        else:
            self.psferr = 0.01

        #- Load x, y legendre coefficient tracesets
        with fits.open(filename) as fx:
            xc = fx['XCOEFF'].data
            hdr = fx['XCOEFF'].header
            self._x = TraceSet(xc, domain=(hdr['WAVEMIN'], hdr['WAVEMAX']))
            yc = fx['YCOEFF'].data
            hdr = fx['YCOEFF'].header
            self._y = TraceSet(yc, domain=(hdr['WAVEMIN'], hdr['WAVEMAX']))

        #- Create inverse y -> wavelength mapping
        self._w = self._y.invert()

        #- Cache min/max wavelength per fiber at pixel edges
        self._wmin_spec = self.wavelength(None, -0.5)
        self._wmax_spec = self.wavelength(None, self.npix_y-0.5)
        self._wmin = np.min(self._wmin_spec)
        self._wmin_all = np.max(self._wmin_spec)
        self._wmax = np.max(self._wmax_spec)
        self._wmax_all = np.min(self._wmax_spec)

        #- Filled only if needed
        self._xsigma = None
        self._ysigma = None

    #- Utility function to fit spot sigma vs. wavelength
    def _fit_spot_sigma(self, ispec, axis=0, npoly=5):
        """
        Fit the cross-sectional Gaussian sigma of PSF spots vs. wavelength.
        Return callable Legendre object.
        
        Inputs:
            ispec : spectrum number
            axis  : 0 or 'x' for cross dispersion sigma;
                    1 or 'y' or 'w' for wavelength dispersion
            npoly : order of Legendre poly to fit to sigma vs. wavelength
            
        Returns:
            legfit such that legfit(w) returns fit at wavelengths w
        """
        
        if type(axis) is not int:
            if axis in ('x', 'X'):
                axis = 0
            elif axis in ('y', 'Y', 'w', 'W'):
                axis = 1
            else:
                raise ValueError("Unknown axis type {}".format(axis))
                
        if axis not in (0,1):
            raise ValueError("axis must be 0, 'x', 1, 'y', or 'w'")
            
        yy = np.linspace(10, self.npix_y-10, 20)
        ww = self.wavelength(ispec, y=yy)
        xsig = list()  #- sigma vs. wavelength array to fill
        for w in ww:
            xspot = self.pix(ispec, w).sum(axis=axis)
            xspot /= np.sum(xspot)       #- normalize for edge cases
            xx = np.arange(len(xspot))
            mean, sigma = scipy.optimize.curve_fit(gausspix, xx, xspot)[0]
                
            xsig.append(sigma)
        
        #- Fit Legendre polynomial and return coefficients
        legfit = Legendre.fit(ww, xsig, npoly, domain=(self._wmin, self._wmax))
                
        return legfit

    #-------------------------------------------------------------------------
    #- Cross dispersion width for row-by-row extractions
    def xsigma(self, ispec, wavelength):
        """
        Return Gaussian sigma of PSF spot in cross-dispersion direction
        in CCD pixel units.
        
        ispec : spectrum index
        wavelength : scalar or vector wavelength(s) to evaluate spot sigmas
        
        The first time this is called for a spectrum, the PSF is sampled
        at 20 wavelengths and the variation is fit with a 5th order
        Legendre polynomial and the coefficients are cached.
        The actual value (and subsequent calls) use these cached
        Legendre fits to interpolate the sigma value.  If this is not
        fast enough and/or accurate enough, PSF subtypes may override
        this function to provide a more accurate xsigma measurement.
        """

        #- First call for any spectrum: setup array to cache coefficients
        if self._xsigma is None:
            self._xsigma = [None,] * self.nspec
            
        #- First call for this spectrum: calculate coefficients & cache
        if self._xsigma[ispec] is None:
            self._xsigma[ispec] = self._fit_spot_sigma(ispec, axis=0, npoly=5)

        #- Use cached Legendre fit to interpolate xsigma at wavelength(s)
        return self._xsigma[ispec](wavelength)

    #-------------------------------------------------------------------------
    #- Cross dispersion width for row-by-row extractions
    def ysigma(self, ispec, wavelength):
        """
        Return Gaussian sigma of PSF spot in wavelength-dispersion direction
        in units of pixels.
        
        Also see wdisp(...) which returns sigmas in units of Angstroms.
        
        ispec : spectrum index
        wavelength : scalar or vector wavelength(s) to evaluate spot sigmas
        
        See notes in xsigma(...) about caching of Legendre fit coefficients.
        """

        #- First call for any spectrum: setup array to cache coefficients
        if self._ysigma is None:
            self._ysigma = [None,] * self.nspec
            
        #- First call for this spectrum: calculate coefficients & cache
        if self._ysigma[ispec] is None:
            self._ysigma[ispec] = self._fit_spot_sigma(ispec, axis=1, npoly=5)

        #- Use cached Legendre fit to interpolate xsigma at wavelength(s)
        return self._ysigma[ispec](wavelength)

    #-------------------------------------------------------------------------
    #- Cross dispersion width for row-by-row extractions
    def wdisp(self, ispec, wavelength):
        """
        Return Gaussian sigma of PSF spot in wavelength-dispersion direction
        in units of Angstroms.
        
        Also see ysigma(...) which returns sigmas in units of pixels.
        
        ispec : spectrum index
        wavelength : scalar or vector wavelength(s) to evaluate spot sigmas
        
        See notes in xsigma(...) about caching of Legendre fit coefficients.
        """
        sigma_pix = self.ysigma(ispec, wavelength)
        return self.angstroms_per_pixel(ispec, wavelength) * sigma_pix        

    #-------------------------------------------------------------------------
    #- Evaluate the PSF into pixels
    
    def pix(self, ispec, wavelength):
        """
        Evaluate PSF for spectrum[ispec] at given wavelength
        
        returns 2D array pixels[iy,ix]
        
        also see xypix(ispec, wavelength)
        """
        return self.xypix(ispec, wavelength)[2]

    def _xypix(self, ispec, wavelength):
        """
        Subclasses of PSF should implement this to return
        xslice, yslice, pixels[iy,ix] for their particular
        models.  Don't worry about edge effects -- PSF.xypix
        will take care of that.
        """
        raise NotImplementedError
        
    def xypix(self, ispec, wavelength, xmin=0, xmax=None, ymin=0, ymax=None, ispec_cache=None, iwave_cache=None):
        """
        Evaluate PSF for spectrum[ispec] at given wavelength
        
        returns xslice, yslice, pixels[iy,ix] such that
        image[yslice,xslice] += photons*pixels adds the contribution from
        spectrum ispec at that wavelength.
        
        if xmin or ymin are set, the slices are relative to those
        minima (useful for simulating subimages)

        Optional inputs:
            ispec_cache = an index into the spectrum number that starts again at 0 for each patch
            iwave_cache = an index into the wavelength number that starts again at 0 for each patch
        """
        if xmax is None:
            xmax = self.npix_x
        if ymax is None:
            ymax = self.npix_y

        if wavelength < self._wmin_spec[ispec]:
            return slice(0,0), slice(0,0), np.zeros((0,0))
        elif wavelength > self._wmax_spec[ispec]:
            return slice(0,0), slice(ymax, ymax), np.zeros((0,0))
        
        key = (ispec, wavelength)
        try:
            if key in self._cache:
                xx, yy, ccdpix = self._cache[key]
            else:
                xx, yy, ccdpix = self._xypix(ispec, wavelength, ispec_cache=ispec_cache, iwave_cache=iwave_cache)
                self._cache[key] = (xx, yy, ccdpix)
        except AttributeError:
            self._cache = CacheDict(2500)
            xx, yy, ccdpix = self._xypix(ispec, wavelength, ispec_cache=ispec_cache, iwave_cache=iwave_cache)
            
        xlo, xhi = xx.start, xx.stop
        ylo, yhi = yy.start, yy.stop

        #- Check if completely off the edge in any direction
        if (ylo >= ymax):
            return slice(0,0), slice(ymax,ymax), np.zeros( (0,0) )            
        elif (yhi < ymin):
            return slice(0,0), slice(ymin,ymin), np.zeros( (0,0) )
        elif (xlo >= xmax):
            return slice(xmax, xmax), slice(0,0), np.zeros( (0,0) )
        elif (xhi <= xmin):
            return slice(xmin, xmin), slice(0,0), np.zeros( (0,0) )
            
        #- Check if partially off edge
        if xlo < xmin:
            ccdpix = ccdpix[:, -(xhi-xmin):]
            xlo = xmin
        elif xhi > xmax:
            ccdpix = ccdpix[:, 0:(xmax-xlo)]
            xhi = xmax

        if ylo < ymin:
            ccdpix = ccdpix[-(yhi-ymin):, ]                
            ylo = ymin
        elif yhi > ymax:
            ccdpix = ccdpix[0:(ymax-ylo), :]
            yhi = ymax
        
        xx = slice(xlo-xmin, xhi-xmin)
        yy = slice(ylo-ymin, yhi-ymin)
        
        #- Check if we are off the edge
        if (xx.stop-xx.start == 0) or (yy.stop-yy.start == 0):
            ccdpix = np.zeros( (0,0) )
                             
        return xx, yy, ccdpix

    def xyrange(self, spec_range, wavelengths):
        """
        Return recommended range of pixels which cover these spectra/fluxes:
        (xmin, xmax, ymin, ymax)
        
        spec_range = indices specmin,specmax (python style indexing),
                     or scalar for single spectrum index
        wavelengths = wavelength range wavemin,wavemax inclusive
                     or sorted array of wavelengths
        
        BUG: will fail if asking for a range where one of the spectra is
        completely off the CCD
        """
        if isinstance(spec_range, numbers.Integral):
            specmin, specmax = spec_range, spec_range+1
        else:
            specmin, specmax = spec_range

        if isinstance(wavelengths, numbers.Real):
            wavemin = wavemax = wavelengths
        else:
            wavemin, wavemax = wavelengths[0], wavelengths[-1]
            
        if wavemin < self.wmin:
            wavemin = self.wmin
            
        if wavemax > self.wmax:
            wavemax = self.wmax
            
        #- Find the spectra with the smallest/largest y centroids
        ispec_ymin = specmin + np.argmin(self.y(None, wavemin)[specmin:specmax+1])
        ispec_ymax = specmin + np.argmax(self.y(None, wavemax)[specmin:specmax+1])
        ymin = self.xypix(ispec_ymin, wavemin)[1].start
        ymax = self.xypix(ispec_ymax, wavemax)[1].stop
                
        #- Now for wavelength where x = min(x),
        #- while staying on CCD and within wavelength range
        w = self.wavelength(specmin)
        if w[0] < wavemin:
            w = w[wavemin <= w]
        if wavemax < w[-1]:
            w = w[w <= wavemax]
        
        #- Add in wavemin and wavemax since w isn't perfect resolution
        w = np.concatenate( (w, (wavemin, wavemax) ) )
        
        #- Trim xy to where specmin is on the CCD
        #- Note: Pixel coordinates are from *center* of pixel, thus -0.5
        x, y = self.xy(specmin, w)
        onccd = (0 <= y-0.5) & (y < self.npix_y-0.5)
        x = x[onccd]
        w = w[onccd]
        if min(x) < 0:
            xmin = 0.0
        else:
            wxmin = w[np.argmin(x)]  #- wavelength at x minimum
            xmin = self.xypix(specmin, wxmin)[0].start
            
        #- and wavelength where x = max(x)
        w = self.wavelength(specmax-1)
        if w[0] < wavemin:
            w = w[wavemin <= w]
        if wavemax < w[-1]:
            w = w[w <= wavemax]
                
        #- Add in wavemin and wavemax since w isn't perfect resolution
        w = np.concatenate( (w, (wavemin, wavemax) ) )
        
        #- Trim xy to where specmax-1 is on the CCD
        #- Note: Pixel coordinates are from *center* of pixel, thus -0.5
        x, y = self.xy(specmax-1, w)
        onccd = (-0.5 <= y) & (y < self.npix_y-0.5)
        x = x[onccd]
        w = w[onccd]
        if max(x) > self.npix_x:
            xmax = self.npix_x
        else:
            wxmax = w[np.argmax(x)]
            xmax = self.xypix(specmax-1, wxmax)[0].stop
                                                                                
        return (xmin, xmax, ymin, ymax)
    
    #-------------------------------------------------------------------------
    #- Shift PSF to a new x,y grid, e.g. to account for flexure
    
    def shift_xy(self, dx, dy):
        """
        Shift the x,y trace locations of this PSF while preserving
        wavelength grid:  xnew = x + dx, ynew = y + dy
        """
        raise NotImplementedError
    
    #-------------------------------------------------------------------------
    #- accessors for x, y, wavelength
                
    def x(self, ispec=None, wavelength=None):
        """
        Return CCD X centroid of spectrum ispec at given wavelength(s).
        
        ispec can be None, scalar, or vector
        wavelength can be None, scalar or a vector
        
        ispec   wavelength  returns
        +-------+-----------+------
        None    None        array[nspec, npix_y]
        None    scalar      vector[nspec]
        None    vector      array[nspec, nwave]
        scalar  None        array[npix_y]
        scalar  scalar      scalar
        scalar  vector      vector[nwave]
        vector  None        array[nspec, npix_y]
        vector  scalar      vector[nspec]
        vector  vector      array[nspec, nwave]
        """
        
        if wavelength is None:
            #- ispec=None -> ispec=every spectrum
            if ispec is None:
                ispec = np.arange(self.nspec, dtype=int)
            
            #- ispec is an array; sample at every row
            if isinstance(ispec, (np.ndarray, list, tuple)):
                x = list()
                for i in ispec:
                    w = self.wavelength(i)
                    x.append(self._x.eval(i, w))
                return np.array(x)
            else:  #- scalar ispec, make wavelength an array
                wavelength = self.wavelength(ispec)
            
        return self._x.eval(ispec, wavelength)
            
    def y(self, ispec=None, wavelength=None):
        """
        Return CCD Y centroid of spectrum ispec at given wavelength(s).
        
        ispec can be None, scalar, or vector
        wavelength can be scalar or a vector (but not None)
        
        ispec   wavelength  returns
        +-------+-----------+------
        None    scalar      vector[nspec]
        None    vector      array[nspec,nwave]
        scalar  scalar      scalar
        scalar  vector      vector[nwave]
        vector  scalar      vector[nspec]
        vector  vector      array[nspec, nwave]
        """
        if wavelength is None:
            raise ValueError("PSF.y requires wavelength scalar or vector")
            
        if ispec is None:
            ispec = np.arange(self.nspec)
            
        return self._y.eval(ispec, wavelength)
        
        if ispec is None:
            if wavelength is None:
                return np.tile(np.arange(self.npix_y), self.nspec).reshape(self.nspec, self.npix_y)
            else:
                ispec = np.arange(self.nspec, dtype=int)
        
        if wavelength is None:
            wavelength = self.wavelength(ispec)

        return self._y.eval(ispec, wavelength)
            
    def xy(self, ispec=None, wavelength=None):
        """
        Utility function to return self.x(...) and self.y(...) in one call
        """
        x = self.x(ispec, wavelength)
        y = self.y(ispec, wavelength)
        return x, y

    def wavelength(self, ispec=None, y=None):
        """
        Return wavelength of spectrum[ispec] evaluated at y.
        
        ispec can be None, scalar, or vector
        y can be None, scalar, or vector

        May return a view of the underlying array; do not modify unless
        specifying copy=True to get a copy of the data.
        """
        if y is None:
            y = np.arange(0, self.npix_y)
                
        if ispec is None:
            ispec = np.arange(self.nspec, dtype=int)
            
        return self._w.eval(ispec, y)
    
    def angstroms_per_pixel(self, ispec, wavelength):
        """
        Return CCD pixel width in Angstroms for spectrum ispec at given
        wavlength(s).  Wavelength may be scalar or array.
        """
        ww = self.wavelength(ispec, y=np.arange(self.npix_y))
        dw = np.gradient( ww )
        return np.interp(wavelength, ww, dw)
    
    #-------------------------------------------------------------------------
    #- Project spectra onto CCD pixels
    # def project_subimage(self, phot, wavelength, specmin, verbose=False):
    #     """
    #     Project photons onto CCD.  Returns subimage, (xmin,xmax,ymin,ymax).
    #     See PSF.project() for full parameter descriptions.
    #     """
    #     #- NOTES:
    #     #- Tightly coupled to self.project
    #     #- Should this return slices instead of xyrange, similar to
    #     #-     PSF.xypix?
    #     #- Maybe even rename to xyproject() ?
    #     
    #     nspec = phot.shape[0] if phot.ndim == 2 else self.nspec
    #     specmax = min(specmin+nspec, nspec)
    #     specrange = (specmin, specmax)
    #     waverange = (np.min(wavelength), np.max(wavelegth))
    #     xmin, xmax, ymin, ymax = xyrange = self.xyrange(specrange, waverange)
    #     image = self.project(wavelength, phot, specmin=specmin, \
    #         xr=(xmin,xmax), yr=(ymin, ymax), verbose=verbose)
    #         
    #     return image, xyrange

    def project(self, wavelength, phot, specmin=0, xyrange=None, verbose=False):
        """
        Returns 2D image or 3D images of spectra projected onto the CCD

        Required inputs:
            phot[nwave] or phot[nspec, nwave] or phot[nimage, nspec, nwave]
                as photons on CCD per bin
            wavelength[nwave] or wavelength[nspec, nwave] in Angstroms
                if wavelength is 1D and spectra is 2D or 3D, then wavelength[]
                applies to all phot[i]

        Optional inputs:
            specmin : starting spectrum number
            xyrange : (xmin, xmax, ymin, ymax) range of CCD pixels

        if phot is 1D or 2D, output is a single 2D[ny,nx] image
        if phot is 3D[nimage,nspec,nwave], output is 3D[nimage,ny,nx]
        """
        wavelength = np.asarray(wavelength)
        phot = np.asarray(phot)
        if specmin >= self.nspec:
            raise ValueError('specmin {} >= psf.nspec {}'.format(specmin, self.nspec))
        if phot.shape[-1] != wavelength.shape[-1]:
            raise ValueError('phot.shape {} vs. wavelength.shape {} mismatch'.format(phot.shape, wavelength.shape))
        
        #- x,y ranges and number of pixels
        if xyrange is None:
            xmin, xmax = (0, self.npix_x)
            ymin, ymax = (0, self.npix_y)
            xyrange = (xmin, xmax, ymin, ymax)
        else:
            xmin, xmax, ymin, ymax = xyrange
            
        nx = xmax - xmin
        ny = ymax - ymin

        #- convert phot to 3D[nimage, nspec, nwave]
        phot = np.atleast_2d(phot)
        if phot.ndim == 3:
            nimage, nspec, nw = phot.shape
            singleimage = False
        else:
            nspec, nw = phot.shape
            nimage = 1
            phot = phot.reshape(nimage, nspec, nw)
            singleimage = True

        if specmin+nspec > self.nspec:
            print("WARNING: specmin+nspec ({}+{}) > psf.nspec {}".format(specmin, nspec, self.nspec), file=sys.stderr)

        #- Create image to fill
        img = np.zeros( (nimage, ny, nx) )

        #- Loop over spectra and wavelengths
        specmax = min(specmin+nspec, self.nspec)
        for i, ispec in enumerate(range(specmin, specmax)):
            if verbose:
                print(ispec)
            
            #- 1D wavelength for every spec, or 2D wavelength for 2D phot?
            if wavelength.ndim == 2:
                wspec = wavelength[i]
            else:
                wspec = wavelength
                
            #- Evaluate positive photons within wavelength range
            wmin, wmax = self.wavelength(ispec, y=(0, self.npix_y))
            for j, w in enumerate(wspec):
                if np.any(phot[:,i,j] > 0.0) and (wmin <= w <= wmax):
                    xx, yy, pix = self.xypix(ispec, w, \
                        xmin=xmin, xmax=xmax, ymin=ymin, ymax=ymax)
                    if (xx.stop > xx.start) and (yy.stop > yy.start):
                        for k in range(nimage):
                            img[k, yy, xx] += pix * phot[k,i,j]

        if singleimage:
            return img[0]
        else:
            return img
    
    #- Convenience functions
    
    @property
    def wmin(self):
        """Minimum wavelength seen by any spectrum"""
        return self._wmin

    @property
    def wmax(self):
        """Maximum wavelength seen by any spectrum"""
        return self._wmax
    
    @property
    def wmin_all(self):
        """Minimum wavelength seen by all spectra"""
        return self._wmin_all

    @property
    def wmax_all(self):
        """Maximum wavelength seen by all spectra"""
        return self._wmax_all
    
    def projection_matrix(self, spec_range, wavelengths, xyrange, use_cache=None):
        """
        Returns sparse projection matrix from flux to pixels
    
        Inputs:
            spec_range = (ispecmin, ispecmax) or scalar ispec
            wavelengths = array_like wavelengths
            xyrange  = (xmin, xmax, ymin, ymax)

        Optional inputs:
            use_cache= default True, legval values will be precomputed
            
        Usage:
            xyrange = xmin, xmax, ymin, ymax
            A = psf.projection_matrix(spec_range, wavelengths, xyrange)
            nx = xmax-xmin
            ny = ymax-ymin
            img = A.dot(phot.ravel()).reshape((ny,nx))
        """
    
        #- Matrix dimensions
        if isinstance(spec_range, numbers.Integral):
            specmin, specmax = spec_range, spec_range+1
        else:
            specmin, specmax = spec_range
            
        xmin, xmax, ymin, ymax = xyrange        
        nspec = specmax - specmin
        nflux = len(wavelengths)
        nx = xmax - xmin
        ny = ymax - ymin
    
        if use_cache:
            self.cache_params(spec_range, wavelengths)
        else:
            #make sure legval_dict is empty if we're not using it
            self.legval_dict = None

        #- Generate A
        #- Start with a transposed version to fill it more efficiently
        A = np.zeros( (nspec*nflux, ny*nx) )
        tmp = np.zeros((ny, nx))
        for ispec_cache, ispec in enumerate(range(specmin, specmax)):
            for iflux, w in enumerate(wavelengths):
                #- Get subimage and index slices
                #have to keep track of an extra set of indicides if we're using cached values
                #i.e. they have to start over again in the patch 
                xslice, yslice, pix = self.xypix(ispec, w, xmin=xmin, xmax=xmax, 
                    ymin=ymin, ymax=ymax, ispec_cache=ispec_cache, iwave_cache=iflux)
                
                #- If there is overlap with pix_range, put into sub-region of A
                if pix.shape[0]>0 and pix.shape[1]>0:
                    tmp[yslice, xslice] = pix
                    ij = (ispec-specmin)*nflux + iflux
                    A[ij, :] = tmp.ravel()
                    tmp[yslice, xslice] = 0.0

        #when we are finished with legval_dict clear it out
        #this is important so we don't enter the cached branch of _xypix at the wrong time
        self.legval_dict = None
        
        return scipy.sparse.csr_matrix(A.T)
<<<<<<< HEAD

    def cache_params(self, spec_range, wavelengths):
        """
        this is implemented in specter.psf.gausshermite, everywhere else just an empty function
        """
        pass

=======
>>>>>>> 5b904c9f
<|MERGE_RESOLUTION|>--- conflicted
+++ resolved
@@ -685,13 +685,9 @@
         self.legval_dict = None
         
         return scipy.sparse.csr_matrix(A.T)
-<<<<<<< HEAD
 
     def cache_params(self, spec_range, wavelengths):
         """
         this is implemented in specter.psf.gausshermite, everywhere else just an empty function
         """
-        pass
-
-=======
->>>>>>> 5b904c9f
+        pass